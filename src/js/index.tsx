import { isNotNull, requireNotNull } from "@enymo/ts-nullsafe";
import React, { createContext, useCallback, useContext, useEffect, useMemo, useRef, useState } from "react";
import { DeepPartial } from "ts-essentials";
import { OnCreatedListener, OnDestroyedListener, OnUpdatedListener, OptionsImplementation, OptionsList, OptionsSingle, Params, Resource, ResourceBackendAdapter, ReturnList, ReturnSingle, UpdateMethod } from "./types";
import { pruneUnchanged } from "./util";

export type { OnCreatedListener, OnDestroyedListener, OnUpdatedListener, Params, Resource, ResourceBackendAdapter, ResourceQueryResponse, ResourceResponse, ReturnList, ReturnSingle } from "./types";

export default function createResourceFactory<ResourceConfig extends {}, UseConfig extends {}, RequestConfig, Error>({ adapter } : {
    adapter: ResourceBackendAdapter<ResourceConfig, UseConfig, RequestConfig, Error>
}) {     
    return <T extends Resource, U extends object = T, V = null>(resource: string, {
        defaultUpdateMethod = "on-success",
        pruneUnchanged: pruneUnchangedConfig = false,
        ...config
    }: {
        defaultUpdateMethod?: UpdateMethod,
        pruneUnchanged?: boolean
    } & Partial<ResourceConfig> = {}) => {
        const ResourceContext = createContext<{
            state: T[],
            actions: ReturnList<RequestConfig, Error, T, U, V>,
            addCreatedListener(listener: OnCreatedListener<T>): void,
            removeCreatedListener(listener: OnCreatedListener<T>): void,
            addUpdatedListener(listener: OnUpdatedListener<T>): void,
            removeUpdatedListener(listener: OnUpdatedListener<T>): void,
            addDestroyedListener(listener: OnDestroyedListener<T>): void,
            removeDestroyedListener(listener: OnDestroyedListener<T>): void
        } | null>(null);

<<<<<<< HEAD
type Param = string | number | boolean | undefined;
export type Params = {[param: string]: Param | Param[] | Params}
export type RouteFunction = (route: string, params?: Params) => string

const [ResourceProvider, useResourceConfig] = createRequiredContext<{
    /**
     * The axios instance to be used for all requests by the resource hook. If you don't need a custom instance,
     * you can pass the global axios import instead
     */
    axios: AxiosInstance,
    /**
     * The route function to be used. The resource hook was developed to be used with laravel and ziggy-js, but any route function
     * that uses the same function signature can be used.
     * 
     * NOTE: As of 06/12/2023, ziggy-js types are incorrect, even though the implementation isn't. Therefore, ziggys 'route' has to
     * be cast to RouteFunction to be used with the resource hook
     */
    routeFunction: RouteFunction,
    /**
     * Should be set to true if the hook is used in a react native project. This slightly changes the behavior of the hooks form data
     * converter to account for react natives unique handling of file uploads.
     */
    reactNative?: boolean
}>("ResourceProvider must be present in the component tree");
export { ResourceProvider };

type OnCreatedListener<T extends Resource> = (item: T) => void;
type OnUpdatedListener<T extends Resource> = (item: DeepPartial<T>) => void;
type OnDestroyedListener<T extends Resource> = (item: T["id"]) => void

interface OptionsCommon<T extends Resource, U> {
    /**
     * Additional parameters to be passed to the resource. Can be additional path parameters or query parameters
     */
    params?: Params,
    /**
     * Called every time an item is updated for the current resource (either using the 'update' method or by receiving the respective socket event)
     * @param item The (partial) item that has been updated (already transformed)
     */
    onUpdated?: OnUpdatedListener<T>,
    /**
     * Called every time an item is destroyed for the current resource (either using the 'destroy' method or by receiving the respective socket event)
     * @param id The id of the item that has been destroyed
     */
    onDestroyed?: OnDestroyedListener<T>,
    /**
     * Whether to automatically refresh the resource when the configuration of the hook changes.
     */
    autoRefresh?: boolean,
    ignoreContext?: boolean
}

interface OptionsList<T extends Resource, U> extends OptionsCommon<T, U> {
    /**
     * Called every time a new item is created for the current resource (either using the 'store' method or by receiving the respective socket event)
     * @param item The item that has been created (already transformed)
     */
    onCreated?: OnCreatedListener<T>,
    sorter?(a: T, b: T): number
}

interface OptionsSingle<T extends Resource, U> extends OptionsCommon<T, U> {
    /**
     * The id of the resource to be requested or 'single' if it is a [singleton resource]{@link https://www.google.de}
     */
    id: T["id"] | "single" | null,
}

interface OptionsImplementation<T extends Resource, U> extends OptionsCommon<T, U> {
    id?: T["id"] | "single" | null,
    onCreated?: OptionsList<T, U>["onCreated"],
    sorter?: OptionsList<T, U>["sorter"]
}

interface ReturnCommon<T extends Resource, U> {
    /**
     * Whether the current resource is still being fetched after initial render or parameter change
     */
    loading: boolean,
    /**
     * Stores a new item in the current resource
     * @param item The item to be stored
     * @param config An AxiosRequestConfig may be passed to be used for the request
     * @returns The created resource.
     */
    store: (item?: DeepPartial<U>, updateMethod?: UpdateMethod, config?: AxiosRequestConfig) => Promise<T>,
    /**
     * Fully refreshed the resource by sending the initial get request again.
     * @param config An axios request config to be used to the request
     * @returns A void promise that resolves when the refresh is complete.
     */
    refresh: (config?: AxiosRequestConfig) => Promise<void>,
    /**
     * Error that occured during last auto-refresh. null if no error occured or refresh is still in progress
     */
    error: AxiosError<any> | null
}

export interface ReturnList<T extends Resource, U, V> extends ReturnCommon<T, U> {
    /**
     * Updates an existing item for the current resource
     * @param id The id of the item to update
     * @param update Partial item. Omitted fields are considered unchanged.
     * @param updateMethod The update method to be used
     *  'on-success' will only update the resource in the frontend once the backend returns a successful response.
     *      The frontend will be updated using the data from the backends response (which might be different from the data sent in the request)
     *  'immediate' will update the resource in the frontend immediately while also sending the request to the backend. The frontend will be updated using
     *      only the data provided in the request, but a subsequent 'updated' event (socket only) may update the item again once the requests succeeeds
     *  'local-only' will only update the frontend with the values provided, without sending any request to the backend
     * @param config An AxiosRequestConfig may be passed to be used for the request
     * @returns A void promise that resolves once an 'on-success' request is complete or immediately otherwise
     */
    update: (id: T["id"], update: DeepPartial<U>, updateMethod?: UpdateMethod, config?: AxiosRequestConfig) => Promise<void>,
    batchUpdate: (update: (DeepPartial<U> & {id: T["id"]})[], updateMethod?: UpdateMethod, config?: AxiosRequestConfig) => Promise<void>,
    /**
     * Destroys an item for the current resource
     * @param id The id of the item to destroy
     * @param updateMethod The update method to be used
     *  'on-success' will only remove the item in the frontend once the backend returns a successful response.
     *  'immediate' will update the frontend immedately while also sending the request to the backend
     *  'local-only' will only remove the item in the frontend
     * @param config An AxiosRequestConfig may be passed to be used for the request
     * @returns A void promise that resolves once an 'on-success' request is complete or immediately otherwise
     */
    destroy: (id: T["id"], updateMethod?: UpdateMethod, config?: AxiosRequestConfig) => Promise<void>,
    /**
     * Extra data returned from the initial get request. Requires 'withExtra' option to be set to 'true'. See documentation
     * for this option for the expected response format
     */
    extra: V | null
}

export interface ReturnSingle<T extends Resource, U = T> extends ReturnCommon<T, U> {
    /**
     * Updates the current item
     * @param update Partial item. Omitted fields will be considered unchanged.
     * @param updateMethod The update method to be used
     *  'on-success' will only update the resource in the frontend once the backend returns a successful response.
     *      The frontend will be updated using the data from the backends response (which might be different from the data sent in the request)
     *  'immediate' will update the resource in the frontend immediately while also sending the request to the backend. The frontend will be updated using
     *      only the data provided in the request, but a subsequent 'updated' event (socket only) may update the item again once the requests succeeeds
     *  'local-only' will only update the frontend with the values provided, without sending any request to the backend
     * @param config An AxiosRequestConfig may be passed to be used for the request
     * @returns A void promise that resolves once an 'on-success' request is complete or immediately otherwise
     */
    update: (update: DeepPartial<U>, updateMethod?: UpdateMethod, config?: AxiosRequestConfig) => Promise<void>,
    /**
     * Destroys the current item
     * @param updateMethod The update method to be used
     *  'on-success' will only remove the item in the frontend once the backend returns a successful response.
     *  'immediate' will update the frontend immedately while also sending the request to the backend
     *  'local-only' will only remove the item in the frontend
     * @param config An AxiosRequestConfig may be passed to be used for the request
     * @returns A void promise that resolves once an 'on-success' request is complete or immediately otherwise
     */
    destroy: (updateMethod?: UpdateMethod, config?: AxiosRequestConfig) => Promise<void>
}

export default function createResource<T extends Resource, U extends object = T, V = null>(resource: string, {
    paramName: paramNameOverride,
    socketEvent: eventOverrideConfig,
    defaultUpdateMethod = "on-success",
    useFormData = false,
    withExtra = false,
    pruneUnchanged: pruneUnchangedOverride = false,
    transformer = identity,
    inverseTransformer = identity
}: {
    paramName?: string,
    socketEvent?: string,
    defaultUpdateMethod?: UpdateMethod,
    useFormData?: boolean,
    pruneUnchanged?: boolean,
    withExtra?: boolean,
    transformer?(item: any): DeepPartial<T> | Promise<DeepPartial<T>>,
    inverseTransformer?(item: DeepPartial<U>): any | Promise<any>
} = {}) {
    const ResourceContext = createContext<{
        state: T[],
        actions: ReturnList<T, U, V>,
        addCreatedListener(listener: OnCreatedListener<T>): void,
        removeCreatedListener(listener: OnCreatedListener<T>): void,
        addUpdatedListener(listener: OnUpdatedListener<T>): void,
        removeUpdatedListener(listener: OnUpdatedListener<T>): void,
        addDestroyedListener(listener: OnDestroyedListener<T>): void,
        removeDestroyedListener(listener: OnDestroyedListener<T>): void
    } | null>(null);

    const useResource = (({
        id,
        params,
        sorter,
        onCreated,
        onUpdated,
        onDestroyed,
        autoRefresh = true,
        ignoreContext = false
    }: OptionsImplementation<T, U> = {}) => {
        const isArray = useCallback((input: T | T[] | null): input is T[] => {
            return id === undefined;
        }, [id]);
=======
        const {actionHook: useActions, eventHook: useEvent} = adapter(resource, config as Partial<ResourceConfig>);
>>>>>>> 6def8386
    
        const useResource = (({
            id,
            params,
            sorter,
            onCreated,
            onUpdated,
            onDestroyed,
            autoRefresh = true,
            ignoreContext = false,
            ...resourceConfig
        }: OptionsImplementation<T, U> & Partial<UseConfig> = {}) => {
            const isArray = useCallback((input: T | T[] | null): input is T[] => {
                return id === undefined;
            }, [id]);
            const actions = useActions<T>(resourceConfig as Partial<UseConfig>, params);
            const resourceContext = useContext(ResourceContext);
            const [localState, setState] = useState<T[] | T | null>(id === undefined ? [] : null);
            const state = useMemo(() => {
                if (!ignoreContext && isNotNull(resourceContext)) {
                    if (id === undefined) {
                        return resourceContext.state;
                    }
                    else {
                        return resourceContext.state.find(value => value.id === id) ?? null
                    }
                }
                else {
                    return localState;
                }
            }, [ignoreContext, resourceContext?.state, localState]);
            const sortedState = useMemo(() => (!isArray(state) || !sorter) ? state : [...state].sort(sorter), [state, sorter, isArray]);
            const [extra, setExtra] = useState<V | null>(null);
            const [error, setError] = useState<Error | null>(null);
            const [loading, setLoading] = useState(autoRefresh);
        
<<<<<<< HEAD
        const socketClient = useSocketClient();
        const event = useMemo(() => socketClient && (eventOverrideConfig ?? eventOverride ?? resource?.split(".").map(part => {
            const singular = pluralize.singular(part).replaceAll("-", "_");
            return (params && singular in params) ? `${part}.${params[singular]}` : part;
        }).join(".") ?? null), [
            params,
            socketClient,
            eventOverrideConfig,
            eventOverride,
            resource
        ]);
        const paramName = useMemo(() => paramNameOverride ?? (resource && pluralize.singular(requireNotNull(resource.split(".").pop())).replace(/-/g, "_")), [paramNameOverride, resource]);
    
        const handleCreated = useCallback((item: T) => {
            if (onCreated?.(item) ?? true) {
                setState(prev => (isNotNull(prev) && (prev as T[]).find(s => s.id !== undefined && s.id == item.id)) ? prev : [...prev as T[], item]);
            }
        }, [onCreated, setState]);
        const handleUpdated = useCallback((item: DeepPartial<T>) => {
            if (onUpdated?.(item) ?? true) {
                setState(prev => isArray(prev) ? (prev.map(s => s.id == item.id ? {
                    ...s,
                    ...item
                } : s)) : {...prev, ...item} as T)
            }
        }, [onUpdated, setState]);
        const handleDestroyed = useCallback((delId: T["id"]) => {
            if (onDestroyed?.(delId) ?? true) {
                if (id !== undefined) {
                    setState(null);
=======
            const handleCreated = useCallback((item: T) => {
                if (onCreated?.(item) ?? true) {
                    setState(prev => ((prev as T[]).find(s => s.id == item.id)) ? (prev as T[]).map(s => s.id == item.id ? {
                        ...s,
                        ...item
                    } : s) : [...prev as T[], item]);
>>>>>>> 6def8386
                }
            }, [onCreated, setState]);
            const handleUpdated = useCallback((item: DeepPartial<T>) => {
                if (onUpdated?.(item) ?? true) {
                    setState(prev => isArray(prev) ? (prev.map(s => s.id == item.id ? {
                        ...s,
                        ...item
                    } : s)) : {...prev, ...item} as T)
                }
            }, [onUpdated, setState]);
            const handleDestroyed = useCallback((delId: T["id"]) => {
                if (onDestroyed?.(delId) ?? true) {
                    if (id !== undefined) {
                        setState(null);
                    }
                    else {
                        setState(prev => (prev as T[]).filter(s => s.id !== delId));
                    }
                }
                
            }, [onDestroyed, setState, id]);
        
            useEvent<T>(params, "created", ((ignoreContext || !isNotNull(resourceContext)) && id === undefined) ? (async item => !loading && handleCreated(item)) : undefined, [loading, handleCreated]);
            useEvent<DeepPartial<T>>(params, "updated", (ignoreContext || !isNotNull(resourceContext)) ? (async item => (!loading && (id === undefined || item.id === (state as T).id)) && handleUpdated(item)) : undefined, [id, state, loading, handleUpdated]);
            useEvent<T["id"]>(params, "destroyed", (ignoreContext || !isNotNull(resourceContext)) ? (delId => !loading && (id === undefined || delId === (state as T).id) && handleDestroyed(delId)) : undefined, [id, state, loading, handleDestroyed]);
        
            const store = useCallback(async (item: DeepPartial<U> = {} as DeepPartial<U>, updateMethodOverride?: UpdateMethod, config?: RequestConfig) => {            
                const updateMethod = updateMethodOverride ?? defaultUpdateMethod;
                const promise = updateMethod !== "local-only" ? actions.store(item, config) : null;
                if (updateMethod === "on-success" || id !== undefined) {
                    const result = await promise!;
                    if (id === undefined) {
                        handleCreated(result);
                    }
                    return result;
                }
                else {
                    handleCreated(item as T);
                    if (updateMethod !== "local-only") {
                        const result = await promise!;
                        setState(prev => (prev as T[]).map(i => i === item ? result : i));
                        return result;
                    }
                    return item;
                }
            }, [actions.store, setState, handleCreated]);

            const batchStore = useCallback(async (items: DeepPartial<U>[], updateMethodOverride?: UpdateMethod, config?: RequestConfig) => {
                const updateMethod = updateMethodOverride ?? defaultUpdateMethod;
                const promise = updateMethod !== "local-only" ? actions.batchStore(items, config) : null;
                if (updateMethod === "on-success" || id !== undefined) {
                    const result = await promise!;
                    if (id === undefined) {
                        for (const item of result) {
                            handleCreated(item);
                        }
                    }
                    return result;
                }
                else {
                    for (const item of items) {
                        handleCreated(item as T);
                    }
                    if (updateMethod !== "local-only") {
                        const result = await promise!;
                        setState(prev => (prev as T[]).map(i => {
                            const index = items.findIndex(item => i === item);
                            return index === -1 ? i : result[index];
                        }));
                        return result;
                    }
                    return items;
                }
            }, [actions.batchStore, setState, handleCreated]);
        
            const updateList = useCallback(async (id: T["id"], update: DeepPartial<U>, updateMethodOverride?: UpdateMethod, config?: RequestConfig) => {
                if (!ignoreContext && isNotNull(resourceContext)) {
                    const comparison = pruneUnchangedConfig ? isArray(state) ? state.find(item => item.id === id) ?? null : state : null;
                    return resourceContext.actions.update(id, comparison ? pruneUnchanged(update, comparison) : update, updateMethodOverride, config);
                }
                
                const updateMethod = updateMethodOverride ?? defaultUpdateMethod;
                const promise = updateMethod !== "local-only" ? (async () => {
                    return actions.update(id, update, config);
                })() : null;
                if (updateMethod === "on-success") {
                    handleUpdated(await promise!);
                }
                else {
                    handleUpdated({
                        id,
                        ...update
                    } as DeepPartial<T>);
                    if (promise) {
                        handleUpdated(await promise!);
                    }
                }
            }, [state, resourceContext, ignoreContext, actions.update, state, handleUpdated]);
        
            const updateSingle = useCallback((update: DeepPartial<U>, updateMethodOverride?: UpdateMethod, config?: RequestConfig) => {
                return updateList(requireNotNull(id), update, updateMethodOverride, config);
            }, [id, updateList]);
    
            const batchUpdate = useCallback(async (update: (DeepPartial<U> & {id: T["id"]})[], updateMethodOverride?: UpdateMethod, config?: RequestConfig) => {
                if (!ignoreContext && isNotNull(resourceContext)) {
                    return resourceContext.actions.batchUpdate(update, updateMethodOverride, config);
                }
                
                const updateMethod = updateMethodOverride ?? defaultUpdateMethod;
                const promise = updateMethod !== "local-only" ? actions.batchUpdate(update.map(update => {
                    const comparison = pruneUnchangedConfig ? (state as T[]).find(item => item.id === update.id) : undefined;
                    return (comparison ? pruneUnchanged(update, comparison, ["id"]) : update) as DeepPartial<T>;
                }).filter(update => Object.keys(update).length > 1), config) : null;
                if (updateMethod === "on-success") {
                    (await promise!).map(update => handleUpdated(update));
                }
                else {
                    for (const item of update) {
                        handleUpdated(item as DeepPartial<T>);
                    }
                    if (promise) {
                        for (const item of await promise!) {
                            handleUpdated(item);
                        }
                    }
                }
            }, [state, resourceContext, ignoreContext, actions.batchUpdate, state, handleUpdated]);
        
            const destroyList = useCallback(async (id: T["id"], updateMethodOverride?: UpdateMethod, config?: RequestConfig) => {
                if (!ignoreContext && isNotNull(resourceContext)) {
                    return resourceContext.actions.destroy(id, updateMethodOverride, config);
                }
    
                const updateMethod = updateMethodOverride ?? defaultUpdateMethod;
                const promise = updateMethod !== "local-only" && actions.destroy(id, config);
                if (updateMethod !== "immediate") {
                    await promise;
                }
                handleDestroyed(id);
                return promise;
            }, [resourceContext, ignoreContext, actions.destroy, handleDestroyed]);
        
            const destroySingle = useCallback((updateMethodOverride?: UpdateMethod, config?: RequestConfig) => destroyList(requireNotNull(id), updateMethodOverride, config), [destroyList, id]);

            const batchDestroy = useCallback(async (ids: number[], updateMethodOverride?: UpdateMethod, config?: RequestConfig) => {
                if (!ignoreContext && isNotNull(resourceContext)) {
                    return resourceContext.actions.batchDestroy(ids, updateMethodOverride, config);
                }

                const updateMethod = updateMethodOverride ?? defaultUpdateMethod;
                const promise = updateMethod !== "local-only" && actions.batchDestroy(ids, config);
                if (updateMethod !== "immediate") {
                    await promise;
                }
                for (const id of ids) {
                    handleDestroyed(id);
                }
                return promise;
            }, [ignoreContext, resourceContext, actions.batchDestroy, handleDestroyed]);
        
            const query = useCallback(async (action: string, data: any, params?: Params, config?: RequestConfig) => {
                const response = await actions.query(action, data, params, config);
                if (response.update === "replace" || id !== undefined) {
                    setState(response.data);
                }
                else {
                    for (const item of response.data) {
                        handleCreated(item);
                    }
                    for (const id of response.destroy) {
                        handleDestroyed(id);
                    }
                }
            }, [actions.query, setState, handleCreated, handleDestroyed]);

            const refresh = useCallback(async (config?: RequestConfig) => {
                if (ignoreContext || !isNotNull(resourceContext)) {
                    try {
                        setError(null);
                        if (id !== null) {
                            setLoading(true);
                            const response = await actions.refresh<V>(id, config);
                            setExtra(response.extra);
                            setState(response.data);
                            setError(response.error);
                        }
                        else {
                            setState(id === undefined ? [] : null);
                        }
                    }
                    finally {
                        setLoading(false);
                    }
                }
            }, [setState, id, setLoading, setError, ignoreContext, resourceContext, actions.refresh]);
        
            useEffect(() => {
                if (autoRefresh) {
                    refresh()   
                }
            }, [refresh, autoRefresh, setError]);
    
            useEffect(() => {
                if (isNotNull(onCreated) && !ignoreContext && isNotNull(resourceContext)) {
                    resourceContext.addCreatedListener(onCreated);
                    return () => resourceContext.removeCreatedListener(onCreated);
                }
            }, [onCreated, ignoreContext, resourceContext]);
    
            useEffect(() => {
                if (isNotNull(onUpdated) && !ignoreContext && isNotNull(resourceContext)) {
                    resourceContext.addUpdatedListener(onUpdated);
                    return () => resourceContext.removeUpdatedListener(onUpdated);
                }
            }, [onUpdated, ignoreContext, resourceContext]);
    
            useEffect(() => {
                if (isNotNull(onDestroyed) && !ignoreContext && isNotNull(resourceContext)) {
                    resourceContext.addDestroyedListener(onDestroyed);
                    return () => resourceContext.removeDestroyedListener(onDestroyed);
                }
            }, [onDestroyed, ignoreContext, resourceContext]);
        
            return [
                sortedState, 
                {
                    ...(!ignoreContext && isNotNull(resourceContext) ? {
                        loading: resourceContext.actions.loading,
                        refresh: resourceContext.actions.refresh,
                        error: resourceContext.actions.error,
                        extra: resourceContext.actions.extra,
                        store: resourceContext.actions.store,
                        batchStore: resourceContext.actions.batchStore,
                        query: resourceContext.actions.query
                    } : {loading, refresh, error, extra, store, batchStore, query}), 
                    ...(id !== undefined 
                        ? {update: updateSingle, destroy: destroySingle} 
                        : {update: updateList, destroy: destroyList, batchUpdate, batchDestroy})
                }
            ];
        }) as {
            (options?: OptionsList<T, U>): [T[], ReturnList<RequestConfig, Error, T, U, V>],
            (options:  OptionsSingle<T, U>): [T | null, ReturnSingle<RequestConfig, Error, T, U>]
        }
    
        const ResourceProvider = ({params, children}: {
            params?: Params,
            children: React.ReactNode
        }) => {
            const createdListeners = useRef(new Set<OnCreatedListener<T>>());
            const updatedListeners = useRef(new Set<OnUpdatedListener<T>>());
            const destroyedListeners = useRef(new Set<OnDestroyedListener<T>>());
    
            const handleCreated = useCallback<OnCreatedListener<T>>(item => {
                for (const listener of createdListeners.current) {
                    listener(item);
                }
            }, [createdListeners]);
    
            const handleUpdated = useCallback<OnUpdatedListener<T>>(item => {
                for (const listener of updatedListeners.current) {
                    listener(item);
                }
            }, [updatedListeners]);
    
            const handleDestroyed = useCallback<OnDestroyedListener<T>>(id => {
                for (const listener of destroyedListeners.current) {
                    listener(id);
                }
            }, [destroyedListeners]);
    
            const [state, actions] = useResource({
                params,
                onCreated: handleCreated,
                onUpdated: handleUpdated,
                onDestroyed: handleDestroyed
            });
    
            return (
                <ResourceContext.Provider value={{
                    state,
                    actions,
                    addCreatedListener: useCallback(listener => createdListeners.current.add(listener), [createdListeners]),
                    removeCreatedListener: useCallback(listener => createdListeners.current.delete(listener), [createdListeners]),
                    addUpdatedListener: useCallback(listener => updatedListeners.current.add(listener), [updatedListeners]),
                    removeUpdatedListener: useCallback(listener => updatedListeners.current.delete(listener), [updatedListeners]),
                    addDestroyedListener: useCallback(listener => destroyedListeners.current.add(listener), [destroyedListeners]),
                    removeDestroyedListener: useCallback(listener => destroyedListeners.current.delete(listener), [destroyedListeners])
                }}>
                    {children}
                </ResourceContext.Provider>
            )
        }
    
        return [useResource, ResourceProvider] as const;
    }
}<|MERGE_RESOLUTION|>--- conflicted
+++ resolved
@@ -28,211 +28,7 @@
             removeDestroyedListener(listener: OnDestroyedListener<T>): void
         } | null>(null);
 
-<<<<<<< HEAD
-type Param = string | number | boolean | undefined;
-export type Params = {[param: string]: Param | Param[] | Params}
-export type RouteFunction = (route: string, params?: Params) => string
-
-const [ResourceProvider, useResourceConfig] = createRequiredContext<{
-    /**
-     * The axios instance to be used for all requests by the resource hook. If you don't need a custom instance,
-     * you can pass the global axios import instead
-     */
-    axios: AxiosInstance,
-    /**
-     * The route function to be used. The resource hook was developed to be used with laravel and ziggy-js, but any route function
-     * that uses the same function signature can be used.
-     * 
-     * NOTE: As of 06/12/2023, ziggy-js types are incorrect, even though the implementation isn't. Therefore, ziggys 'route' has to
-     * be cast to RouteFunction to be used with the resource hook
-     */
-    routeFunction: RouteFunction,
-    /**
-     * Should be set to true if the hook is used in a react native project. This slightly changes the behavior of the hooks form data
-     * converter to account for react natives unique handling of file uploads.
-     */
-    reactNative?: boolean
-}>("ResourceProvider must be present in the component tree");
-export { ResourceProvider };
-
-type OnCreatedListener<T extends Resource> = (item: T) => void;
-type OnUpdatedListener<T extends Resource> = (item: DeepPartial<T>) => void;
-type OnDestroyedListener<T extends Resource> = (item: T["id"]) => void
-
-interface OptionsCommon<T extends Resource, U> {
-    /**
-     * Additional parameters to be passed to the resource. Can be additional path parameters or query parameters
-     */
-    params?: Params,
-    /**
-     * Called every time an item is updated for the current resource (either using the 'update' method or by receiving the respective socket event)
-     * @param item The (partial) item that has been updated (already transformed)
-     */
-    onUpdated?: OnUpdatedListener<T>,
-    /**
-     * Called every time an item is destroyed for the current resource (either using the 'destroy' method or by receiving the respective socket event)
-     * @param id The id of the item that has been destroyed
-     */
-    onDestroyed?: OnDestroyedListener<T>,
-    /**
-     * Whether to automatically refresh the resource when the configuration of the hook changes.
-     */
-    autoRefresh?: boolean,
-    ignoreContext?: boolean
-}
-
-interface OptionsList<T extends Resource, U> extends OptionsCommon<T, U> {
-    /**
-     * Called every time a new item is created for the current resource (either using the 'store' method or by receiving the respective socket event)
-     * @param item The item that has been created (already transformed)
-     */
-    onCreated?: OnCreatedListener<T>,
-    sorter?(a: T, b: T): number
-}
-
-interface OptionsSingle<T extends Resource, U> extends OptionsCommon<T, U> {
-    /**
-     * The id of the resource to be requested or 'single' if it is a [singleton resource]{@link https://www.google.de}
-     */
-    id: T["id"] | "single" | null,
-}
-
-interface OptionsImplementation<T extends Resource, U> extends OptionsCommon<T, U> {
-    id?: T["id"] | "single" | null,
-    onCreated?: OptionsList<T, U>["onCreated"],
-    sorter?: OptionsList<T, U>["sorter"]
-}
-
-interface ReturnCommon<T extends Resource, U> {
-    /**
-     * Whether the current resource is still being fetched after initial render or parameter change
-     */
-    loading: boolean,
-    /**
-     * Stores a new item in the current resource
-     * @param item The item to be stored
-     * @param config An AxiosRequestConfig may be passed to be used for the request
-     * @returns The created resource.
-     */
-    store: (item?: DeepPartial<U>, updateMethod?: UpdateMethod, config?: AxiosRequestConfig) => Promise<T>,
-    /**
-     * Fully refreshed the resource by sending the initial get request again.
-     * @param config An axios request config to be used to the request
-     * @returns A void promise that resolves when the refresh is complete.
-     */
-    refresh: (config?: AxiosRequestConfig) => Promise<void>,
-    /**
-     * Error that occured during last auto-refresh. null if no error occured or refresh is still in progress
-     */
-    error: AxiosError<any> | null
-}
-
-export interface ReturnList<T extends Resource, U, V> extends ReturnCommon<T, U> {
-    /**
-     * Updates an existing item for the current resource
-     * @param id The id of the item to update
-     * @param update Partial item. Omitted fields are considered unchanged.
-     * @param updateMethod The update method to be used
-     *  'on-success' will only update the resource in the frontend once the backend returns a successful response.
-     *      The frontend will be updated using the data from the backends response (which might be different from the data sent in the request)
-     *  'immediate' will update the resource in the frontend immediately while also sending the request to the backend. The frontend will be updated using
-     *      only the data provided in the request, but a subsequent 'updated' event (socket only) may update the item again once the requests succeeeds
-     *  'local-only' will only update the frontend with the values provided, without sending any request to the backend
-     * @param config An AxiosRequestConfig may be passed to be used for the request
-     * @returns A void promise that resolves once an 'on-success' request is complete or immediately otherwise
-     */
-    update: (id: T["id"], update: DeepPartial<U>, updateMethod?: UpdateMethod, config?: AxiosRequestConfig) => Promise<void>,
-    batchUpdate: (update: (DeepPartial<U> & {id: T["id"]})[], updateMethod?: UpdateMethod, config?: AxiosRequestConfig) => Promise<void>,
-    /**
-     * Destroys an item for the current resource
-     * @param id The id of the item to destroy
-     * @param updateMethod The update method to be used
-     *  'on-success' will only remove the item in the frontend once the backend returns a successful response.
-     *  'immediate' will update the frontend immedately while also sending the request to the backend
-     *  'local-only' will only remove the item in the frontend
-     * @param config An AxiosRequestConfig may be passed to be used for the request
-     * @returns A void promise that resolves once an 'on-success' request is complete or immediately otherwise
-     */
-    destroy: (id: T["id"], updateMethod?: UpdateMethod, config?: AxiosRequestConfig) => Promise<void>,
-    /**
-     * Extra data returned from the initial get request. Requires 'withExtra' option to be set to 'true'. See documentation
-     * for this option for the expected response format
-     */
-    extra: V | null
-}
-
-export interface ReturnSingle<T extends Resource, U = T> extends ReturnCommon<T, U> {
-    /**
-     * Updates the current item
-     * @param update Partial item. Omitted fields will be considered unchanged.
-     * @param updateMethod The update method to be used
-     *  'on-success' will only update the resource in the frontend once the backend returns a successful response.
-     *      The frontend will be updated using the data from the backends response (which might be different from the data sent in the request)
-     *  'immediate' will update the resource in the frontend immediately while also sending the request to the backend. The frontend will be updated using
-     *      only the data provided in the request, but a subsequent 'updated' event (socket only) may update the item again once the requests succeeeds
-     *  'local-only' will only update the frontend with the values provided, without sending any request to the backend
-     * @param config An AxiosRequestConfig may be passed to be used for the request
-     * @returns A void promise that resolves once an 'on-success' request is complete or immediately otherwise
-     */
-    update: (update: DeepPartial<U>, updateMethod?: UpdateMethod, config?: AxiosRequestConfig) => Promise<void>,
-    /**
-     * Destroys the current item
-     * @param updateMethod The update method to be used
-     *  'on-success' will only remove the item in the frontend once the backend returns a successful response.
-     *  'immediate' will update the frontend immedately while also sending the request to the backend
-     *  'local-only' will only remove the item in the frontend
-     * @param config An AxiosRequestConfig may be passed to be used for the request
-     * @returns A void promise that resolves once an 'on-success' request is complete or immediately otherwise
-     */
-    destroy: (updateMethod?: UpdateMethod, config?: AxiosRequestConfig) => Promise<void>
-}
-
-export default function createResource<T extends Resource, U extends object = T, V = null>(resource: string, {
-    paramName: paramNameOverride,
-    socketEvent: eventOverrideConfig,
-    defaultUpdateMethod = "on-success",
-    useFormData = false,
-    withExtra = false,
-    pruneUnchanged: pruneUnchangedOverride = false,
-    transformer = identity,
-    inverseTransformer = identity
-}: {
-    paramName?: string,
-    socketEvent?: string,
-    defaultUpdateMethod?: UpdateMethod,
-    useFormData?: boolean,
-    pruneUnchanged?: boolean,
-    withExtra?: boolean,
-    transformer?(item: any): DeepPartial<T> | Promise<DeepPartial<T>>,
-    inverseTransformer?(item: DeepPartial<U>): any | Promise<any>
-} = {}) {
-    const ResourceContext = createContext<{
-        state: T[],
-        actions: ReturnList<T, U, V>,
-        addCreatedListener(listener: OnCreatedListener<T>): void,
-        removeCreatedListener(listener: OnCreatedListener<T>): void,
-        addUpdatedListener(listener: OnUpdatedListener<T>): void,
-        removeUpdatedListener(listener: OnUpdatedListener<T>): void,
-        addDestroyedListener(listener: OnDestroyedListener<T>): void,
-        removeDestroyedListener(listener: OnDestroyedListener<T>): void
-    } | null>(null);
-
-    const useResource = (({
-        id,
-        params,
-        sorter,
-        onCreated,
-        onUpdated,
-        onDestroyed,
-        autoRefresh = true,
-        ignoreContext = false
-    }: OptionsImplementation<T, U> = {}) => {
-        const isArray = useCallback((input: T | T[] | null): input is T[] => {
-            return id === undefined;
-        }, [id]);
-=======
         const {actionHook: useActions, eventHook: useEvent} = adapter(resource, config as Partial<ResourceConfig>);
->>>>>>> 6def8386
     
         const useResource = (({
             id,
@@ -269,45 +65,12 @@
             const [error, setError] = useState<Error | null>(null);
             const [loading, setLoading] = useState(autoRefresh);
         
-<<<<<<< HEAD
-        const socketClient = useSocketClient();
-        const event = useMemo(() => socketClient && (eventOverrideConfig ?? eventOverride ?? resource?.split(".").map(part => {
-            const singular = pluralize.singular(part).replaceAll("-", "_");
-            return (params && singular in params) ? `${part}.${params[singular]}` : part;
-        }).join(".") ?? null), [
-            params,
-            socketClient,
-            eventOverrideConfig,
-            eventOverride,
-            resource
-        ]);
-        const paramName = useMemo(() => paramNameOverride ?? (resource && pluralize.singular(requireNotNull(resource.split(".").pop())).replace(/-/g, "_")), [paramNameOverride, resource]);
-    
-        const handleCreated = useCallback((item: T) => {
-            if (onCreated?.(item) ?? true) {
-                setState(prev => (isNotNull(prev) && (prev as T[]).find(s => s.id !== undefined && s.id == item.id)) ? prev : [...prev as T[], item]);
-            }
-        }, [onCreated, setState]);
-        const handleUpdated = useCallback((item: DeepPartial<T>) => {
-            if (onUpdated?.(item) ?? true) {
-                setState(prev => isArray(prev) ? (prev.map(s => s.id == item.id ? {
-                    ...s,
-                    ...item
-                } : s)) : {...prev, ...item} as T)
-            }
-        }, [onUpdated, setState]);
-        const handleDestroyed = useCallback((delId: T["id"]) => {
-            if (onDestroyed?.(delId) ?? true) {
-                if (id !== undefined) {
-                    setState(null);
-=======
             const handleCreated = useCallback((item: T) => {
                 if (onCreated?.(item) ?? true) {
                     setState(prev => ((prev as T[]).find(s => s.id == item.id)) ? (prev as T[]).map(s => s.id == item.id ? {
                         ...s,
                         ...item
                     } : s) : [...prev as T[], item]);
->>>>>>> 6def8386
                 }
             }, [onCreated, setState]);
             const handleUpdated = useCallback((item: DeepPartial<T>) => {
