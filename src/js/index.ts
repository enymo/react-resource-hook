--- conflicted
+++ resolved
@@ -19,16 +19,9 @@
     defaultUpdateMethod?: UpdateMethod,
     useFormData?: boolean,
     autoRefresh?: boolean,
-<<<<<<< HEAD
+    reactNative?: boolean,
     transformer?(item: any): Partial<T> | Promise<Partial<T>>,
     inverseTransformer?(item: Partial<U>): any | Promise<any>
-=======
-    reactNative?: boolean,
-    transformer?(item: U): T | Promise<T>,
-    transformer?(item: Partial<U>) : Partial<T> | Promise<Partial<T>>,
-    inverseTransformer?(item: T): U | Promise<U>,
-    inverseTransformer?(item: Partial<T>): Partial<U> | Promise<Partial<U>>
->>>>>>> e7260c16
 }
 
 interface OptionsList<T, U> extends OptionsCommon<T, U> {
@@ -126,12 +119,8 @@
 
     const store = useCallback(async (item: Partial<U> = {}, config?: AxiosRequestConfig) => {
         const body = await inverseTransformer(item);
-<<<<<<< HEAD
-        let response = await axios.post(routeFunction(`${resource}.store`, params), useFormData ? objectToFormData(body) : body, useFormData ? {
+        let response = await axios.post(routeFunction(`${resource}.store`, params), useFormData ? objectToFormData(body, reactNative) : body, useFormData ? {
             ...config,
-=======
-        let response = await axios.post<U>(routeFunction(`${resource}.store`, params), useFormData ? objectToFormData(body, reactNative) : body, useFormData ? {
->>>>>>> e7260c16
             headers: {
                 ...config.headers,
                 "content-type": "multipart/form-data"
@@ -158,11 +147,7 @@
             }
         } : config;
         if (updateMethod === "on-success") {
-<<<<<<< HEAD
-            let response = await axios.put<U>(route, useFormData ? objectToFormData(body) : body, resultConfig);
-=======
-            let response = await axios.put<U>(route, useFormData ? objectToFormData(body, reactNative) : body, config);
->>>>>>> e7260c16
+            let response = await axios.put<U>(route, useFormData ? objectToFormData(body, reactNative) : body, resultConfig);
             const transformed = filter(await transformer(response.data));
             if (!event) {
                 handleUpdated(transformed);
